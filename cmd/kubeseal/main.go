package main

import (
<<<<<<< HEAD
	"bytes"
	"crypto/rsa"
	"encoding/json"
=======
	"crypto/rand"
	"crypto/rsa"
	"encoding/base64"
>>>>>>> 3681bd74
	"errors"
	goflag "flag"
	"fmt"
	"io"
	"io/ioutil"
	"net/http"
	"os"
	"strings"

	"k8s.io/apimachinery/pkg/util/net"

	"github.com/bitnami-labs/sealed-secrets/pkg/crypto"
	flag "github.com/spf13/pflag"
	v1 "k8s.io/api/core/v1"
	metav1 "k8s.io/apimachinery/pkg/apis/meta/v1"
	"k8s.io/apimachinery/pkg/runtime"
	runtimeserializer "k8s.io/apimachinery/pkg/runtime/serializer"
	"k8s.io/apimachinery/pkg/util/net"
	"k8s.io/client-go/kubernetes/scheme"
	corev1 "k8s.io/client-go/kubernetes/typed/core/v1"
	"k8s.io/client-go/tools/clientcmd"
	"k8s.io/client-go/util/cert"

	ssv1alpha1 "github.com/bitnami-labs/sealed-secrets/pkg/apis/sealed-secrets/v1alpha1"

	// Register Auth providers
	_ "k8s.io/client-go/plugin/pkg/client/auth"

	"github.com/bitnami-labs/flagenv"
	"github.com/bitnami-labs/pflagenv"
	k8serrors "k8s.io/apimachinery/pkg/api/errors"
)

const (
	flagEnvPrefix = "SEALED_SECRETS"
)

var (
	// TODO: Verify k8s server signature against cert in kube client config.
	certFile       = flag.String("cert", "", "Certificate / public key to use for encryption. Overrides --controller-*")
	controllerNs   = flag.String("controller-namespace", metav1.NamespaceSystem, "Namespace of sealed-secrets controller.")
	controllerName = flag.String("controller-name", "sealed-secrets-controller", "Name of sealed-secrets controller.")
	outputFormat   = flag.String("format", "json", "Output format for sealed secret. Either json or yaml")
	dumpCert       = flag.Bool("fetch-cert", false, "Write certificate to stdout. Useful for later use with --cert")
	printVersion   = flag.Bool("version", false, "Print version information and exit")
	validateSecret = flag.Bool("validate", false, "Validate that the sealed secret can be decrypted")
<<<<<<< HEAD
	mergeInto      = flag.String("merge-into", "", "Merge items from secret into an existing sealed secret file, updating the file in-place instead of writing to stdout.")
	reEncrypt      bool // re-encrypt command
=======
	raw            = flag.Bool("raw", false, "Encrypt raw value from stdin instead of the whole secret object")
	secretName     = flag.String("name", "", "Name of the sealed secret (required with --raw)")
>>>>>>> 3681bd74

	// VERSION set from Makefile
	VERSION = "UNKNOWN"

	clientConfig clientcmd.ClientConfig
)

func init() {
	flag.BoolVar(&reEncrypt, "rotate", false, "")
	flag.BoolVar(&reEncrypt, "re-encrypt", false, "Re-encrypt the given sealed secret to use the latest cluster key.")
	flag.CommandLine.MarkDeprecated("rotate", "please use --re-encrypt instead")

	flagenv.SetFlagsFromEnv(flagEnvPrefix, goflag.CommandLine)

	// The "usual" clientcmd/kubectl flags
	loadingRules := clientcmd.NewDefaultClientConfigLoadingRules()
	loadingRules.DefaultClientConfig = &clientcmd.DefaultClientConfig
	overrides := clientcmd.ConfigOverrides{}
	kflags := clientcmd.RecommendedConfigOverrideFlags("")
	flag.StringVar(&loadingRules.ExplicitPath, "kubeconfig", "", "Path to a kube config. Only required if out-of-cluster")
	clientcmd.BindOverrideFlags(&overrides, flag.CommandLine, kflags)
	clientConfig = clientcmd.NewInteractiveDeferredLoadingClientConfig(loadingRules, &overrides, os.Stdin)

	pflagenv.SetFlagsFromEnv(flagEnvPrefix, flag.CommandLine)

	// Standard goflags (glog in particular)
	flag.CommandLine.AddGoFlagSet(goflag.CommandLine)
}

func parseKey(r io.Reader) (*rsa.PublicKey, error) {
	data, err := ioutil.ReadAll(r)
	if err != nil {
		return nil, err
	}

	certs, err := cert.ParseCertsPEM(data)
	if err != nil {
		return nil, err
	}

	// ParseCertsPem returns error if len(certs) == 0, but best to be sure...
	if len(certs) == 0 {
		return nil, errors.New("Failed to read any certificates")
	}

	cert, ok := certs[0].PublicKey.(*rsa.PublicKey)
	if !ok {
		return nil, fmt.Errorf("Expected RSA public key but found %v", certs[0].PublicKey)
	}

	return cert, nil
}

func readSecret(codec runtime.Decoder, r io.Reader) (*v1.Secret, error) {
	data, err := ioutil.ReadAll(r)
	if err != nil {
		return nil, err
	}

	var ret v1.Secret
	if err = runtime.DecodeInto(codec, data, &ret); err != nil {
		return nil, err
	}

	return &ret, nil
}

func prettyEncoder(codecs runtimeserializer.CodecFactory, mediaType string, gv runtime.GroupVersioner) (runtime.Encoder, error) {
	info, ok := runtime.SerializerInfoForMediaType(codecs.SupportedMediaTypes(), mediaType)
	if !ok {
		return nil, fmt.Errorf("binary can't serialize %s", mediaType)
	}

	prettyEncoder := info.PrettySerializer
	if prettyEncoder == nil {
		prettyEncoder = info.Serializer
	}

	enc := codecs.EncoderForVersion(prettyEncoder, gv)
	return enc, nil
}

func openCertFile(certFile string) (io.ReadCloser, error) {
	f, err := os.Open(certFile)
	if err != nil {
		return nil, err
	}
	return f, nil
}

func openCertHTTP(c corev1.CoreV1Interface, namespace, name string) (io.ReadCloser, error) {
	f, err := c.
		Services(namespace).
		ProxyGet("http", name, "", "/v1/cert.pem", nil).
		Stream()
	if err != nil {
		return nil, fmt.Errorf("cannot fetch certificate: %v", err)
	}
	return f, nil
}

func openCert(certFile string) (io.ReadCloser, error) {
	if certFile != "" {
		return openCertFile(certFile)
	}

	conf, err := clientConfig.ClientConfig()
	if err != nil {
		return nil, err
	}
	conf.AcceptContentTypes = "application/x-pem-file, */*"
	restClient, err := corev1.NewForConfig(conf)
	if err != nil {
		return nil, err
	}
	return openCertHTTP(restClient, *controllerNs, *controllerName)
}

func seal(in io.Reader, out io.Writer, codecs runtimeserializer.CodecFactory, pubKey *rsa.PublicKey) error {
	secret, err := readSecret(codecs.UniversalDecoder(), in)
	if err != nil {
		return err
	}

	if len(secret.Data) == 0 && len(secret.StringData) == 0 {
		// No data. This is _theoretically_ just fine, but
		// almost certainly indicates a misuse of the tools.
		// If you _really_ want to encrypt an empty secret,
		// then a PR to skip this check with some sort of
		// --force flag would be welcomed.
		return fmt.Errorf("Secret.data is empty in input Secret, assuming this is an error and aborting")
	}

	if secret.GetName() == "" {
		return fmt.Errorf("Missing metadata.name in input Secret")
	}

	if secret.GetNamespace() == "" {
		ns, _, err := clientConfig.Namespace()
		if err != nil {
			return err
		}
		secret.SetNamespace(ns)
	}

	// Strip read-only server-side ObjectMeta (if present)
	secret.SetSelfLink("")
	secret.SetUID("")
	secret.SetResourceVersion("")
	secret.Generation = 0
	secret.SetCreationTimestamp(metav1.Time{})
	secret.SetDeletionTimestamp(nil)
	secret.DeletionGracePeriodSeconds = nil

	ssecret, err := ssv1alpha1.NewSealedSecret(codecs, pubKey, secret)
	if err != nil {
		return err
	}
	if err = sealedSecretOutput(out, codecs, ssecret); err != nil {
		return err
	}
	return nil
}

func validateSealedSecret(in io.Reader, namespace, name string) error {
	conf, err := clientConfig.ClientConfig()
	if err != nil {
		return err
	}
	restClient, err := corev1.NewForConfig(conf)
	if err != nil {
		return err
	}

	content, err := ioutil.ReadAll(in)
	if err != nil {
		return err
	}

	req := restClient.RESTClient().Post().
		Namespace(namespace).
		Resource("services").
		SubResource("proxy").
		Name(net.JoinSchemeNamePort("http", name, "")).
		Suffix("/v1/verify")

	req.Body(content)
	res := req.Do()
	if err := res.Error(); err != nil {
		if status, ok := err.(*k8serrors.StatusError); ok && status.Status().Code == http.StatusConflict {
			return fmt.Errorf("unable to decrypt sealed secret")
		}
		return fmt.Errorf("cannot validate sealed secret: %v", err)
	}

	return nil
}

func reEncryptSealedSecret(in io.Reader, out io.Writer, codecs runtimeserializer.CodecFactory, namespace, name string) error {
	conf, err := clientConfig.ClientConfig()
	if err != nil {
		return err
	}
	restClient, err := corev1.NewForConfig(conf)
	if err != nil {
		return err
	}

	content, err := ioutil.ReadAll(in)
	if err != nil {
		return err
	}

	req := restClient.RESTClient().Post().
		Namespace(namespace).
		Resource("services").
		SubResource("proxy").
		Name(net.JoinSchemeNamePort("http", name, "")).
		Suffix("/v1/rotate")

	req.Body(content)
	res := req.Do()
	if err := res.Error(); err != nil {
		if status, ok := err.(*k8serrors.StatusError); ok && status.Status().Code == http.StatusConflict {
			return fmt.Errorf("unable to rotate secret")
		}
		return fmt.Errorf("cannot re-encrypt secret: %v", err)
	}
	body, err := res.Raw()
	if err != nil {
		return err
	}
	ssecret := &ssv1alpha1.SealedSecret{}
	if err = json.Unmarshal(body, ssecret); err != nil {
		return err
	}
	ssecret.SetCreationTimestamp(metav1.Time{})
	ssecret.SetDeletionTimestamp(nil)
	ssecret.Generation = 0
	if err = sealedSecretOutput(out, codecs, ssecret); err != nil {
		return err
	}
	return nil
}

func sealedSecretOutput(out io.Writer, codecs runtimeserializer.CodecFactory, ssecret *ssv1alpha1.SealedSecret) error {
	var contentType string
	switch strings.ToLower(*outputFormat) {
	case "json", "":
		contentType = runtime.ContentTypeJSON
	case "yaml":
		contentType = "application/yaml"
	default:
		return fmt.Errorf("unsupported output format: %s", *outputFormat)
	}
	prettyEnc, err := prettyEncoder(codecs, contentType, ssv1alpha1.SchemeGroupVersion)
	if err != nil {
		return err
	}
	buf, err := runtime.Encode(prettyEnc, ssecret)
	if err != nil {
		return err
	}
	out.Write(buf)
	fmt.Fprint(out, "\n")
	return nil
}

func decodeSealedSecret(codecs runtimeserializer.CodecFactory, b []byte) (*ssv1alpha1.SealedSecret, error) {
	var ss ssv1alpha1.SealedSecret
	if err := runtime.DecodeInto(codecs.UniversalDecoder(), b, &ss); err != nil {
		return nil, err
	}
	return &ss, nil
}

func sealMergingInto(in io.Reader, filename string, codecs runtimeserializer.CodecFactory, pubKey *rsa.PublicKey) error {
	var buf bytes.Buffer
	if err := seal(in, &buf, codecs, pubKey); err != nil {
		return err
	}

	update, err := decodeSealedSecret(codecs, buf.Bytes())
	if err != nil {
		return err
	}

	b, err := ioutil.ReadFile(filename)
	if err != nil {
		return err
	}

	orig, err := decodeSealedSecret(codecs, b)
	if err != nil {
		return err
	}

	// merge encrypted data and metadata
	for k, v := range update.Spec.EncryptedData {
		orig.Spec.EncryptedData[k] = v
	}
	for k, v := range update.Spec.Template.Annotations {
		orig.Spec.Template.Annotations[k] = v
	}
	for k, v := range update.Spec.Template.Labels {
		orig.Spec.Template.Labels[k] = v
	}

	// updated sealed secret file in-place avoiding clobbering the file upon rendering errors.
	var out bytes.Buffer
	if err := sealedSecretOutput(&out, codecs, orig); err != nil {
		return err
	}

	return ioutil.WriteFile(filename, out.Bytes(), 0)
}

func run(w io.Writer, controllerNs, controllerName, certFile string, printVersion, validateSecret, reEncrypt, dumpCert bool, mergeInto string) error {
	if printVersion {
		fmt.Fprintf(w, "kubeseal version: %s\n", VERSION)
		return nil
	}

	if validateSecret {
		return validateSealedSecret(os.Stdin, controllerNs, controllerName)
	}

	if reEncrypt {
		return reEncryptSealedSecret(os.Stdin, os.Stdout, scheme.Codecs, controllerNs, controllerName)
	}

	f, err := openCert(certFile)
	if err != nil {
		return err
	}
	defer f.Close()

	if dumpCert {
		_, err := io.Copy(os.Stdout, f)
		return err
	}

	pubKey, err := parseKey(f)
	if err != nil {
		return err
	}

<<<<<<< HEAD
	if mergeInto != "" {
		return sealMergingInto(os.Stdin, mergeInto, scheme.Codecs, pubKey)
	}

	return seal(os.Stdin, os.Stdout, scheme.Codecs, pubKey)
}

func main() {
	flag.Parse()
	goflag.CommandLine.Parse([]string{})

	if err := run(os.Stdout, *controllerNs, *controllerName, *certFile, *printVersion, *validateSecret, reEncrypt, *dumpCert, *mergeInto); err != nil {
		fmt.Fprintf(os.Stderr, "error: %v\n", err)
		os.Exit(1)
=======
	if *raw {
		data, err := ioutil.ReadAll(os.Stdin)
		if err != nil {
			panic(err.Error())
		}
		ns, _, err := clientConfig.Namespace()
		if err != nil {
			panic(err.Error())
		}
		if ns == "" {
			panic("Must provide the --namespace flag with --raw")
		}
		if *secretName == "" {
			panic("Must provide the --name flag with --raw")
		}
		toEncrypt := make([]byte, base64.StdEncoding.DecodedLen(len(data)))
		_, err = base64.StdEncoding.Decode(toEncrypt, data)
		if err != nil {
			panic(err.Error())
		}
		out, err := crypto.HybridEncrypt(rand.Reader, pubKey, toEncrypt, []byte(fmt.Sprintf("%s/%s", ns, *secretName)))
		if err != nil {
			panic(err.Error())
		}
		fmt.Fprint(os.Stdout, base64.StdEncoding.EncodeToString(out))
		return
	}

	if err := seal(os.Stdin, os.Stdout, scheme.Codecs, pubKey); err != nil {
		panic(err.Error())
>>>>>>> 3681bd74
	}
}<|MERGE_RESOLUTION|>--- conflicted
+++ resolved
@@ -1,15 +1,11 @@
 package main
 
 import (
-<<<<<<< HEAD
 	"bytes"
-	"crypto/rsa"
-	"encoding/json"
-=======
 	"crypto/rand"
 	"crypto/rsa"
 	"encoding/base64"
->>>>>>> 3681bd74
+	"encoding/json"
 	"errors"
 	goflag "flag"
 	"fmt"
@@ -18,8 +14,6 @@
 	"net/http"
 	"os"
 	"strings"
-
-	"k8s.io/apimachinery/pkg/util/net"
 
 	"github.com/bitnami-labs/sealed-secrets/pkg/crypto"
 	flag "github.com/spf13/pflag"
@@ -56,13 +50,10 @@
 	dumpCert       = flag.Bool("fetch-cert", false, "Write certificate to stdout. Useful for later use with --cert")
 	printVersion   = flag.Bool("version", false, "Print version information and exit")
 	validateSecret = flag.Bool("validate", false, "Validate that the sealed secret can be decrypted")
-<<<<<<< HEAD
 	mergeInto      = flag.String("merge-into", "", "Merge items from secret into an existing sealed secret file, updating the file in-place instead of writing to stdout.")
-	reEncrypt      bool // re-encrypt command
-=======
 	raw            = flag.Bool("raw", false, "Encrypt raw value from stdin instead of the whole secret object")
 	secretName     = flag.String("name", "", "Name of the sealed secret (required with --raw)")
->>>>>>> 3681bd74
+	reEncrypt      bool // re-encrypt command
 
 	// VERSION set from Makefile
 	VERSION = "UNKNOWN"
@@ -410,9 +401,37 @@
 		return err
 	}
 
-<<<<<<< HEAD
 	if mergeInto != "" {
 		return sealMergingInto(os.Stdin, mergeInto, scheme.Codecs, pubKey)
+	}
+
+	if *raw {
+		data, err := ioutil.ReadAll(os.Stdin)
+		if err != nil {
+			return err
+		}
+		ns, _, err := clientConfig.Namespace()
+		if err != nil {
+			return err
+		}
+		if ns == "" {
+			return fmt.Errorf("must provide the --namespace flag with --raw")
+		}
+		if *secretName == "" {
+			return fmt.Errorf("must provide the --name flag with --raw")
+		}
+
+		toEncrypt := make([]byte, base64.StdEncoding.DecodedLen(len(data)))
+		_, err = base64.StdEncoding.Decode(toEncrypt, data)
+		if err != nil {
+			return err
+		}
+		out, err := crypto.HybridEncrypt(rand.Reader, pubKey, toEncrypt, []byte(fmt.Sprintf("%s/%s", ns, *secretName)))
+		if err != nil {
+			return err
+		}
+		fmt.Fprint(w, base64.StdEncoding.EncodeToString(out))
+		return nil
 	}
 
 	return seal(os.Stdin, os.Stdout, scheme.Codecs, pubKey)
@@ -425,37 +444,5 @@
 	if err := run(os.Stdout, *controllerNs, *controllerName, *certFile, *printVersion, *validateSecret, reEncrypt, *dumpCert, *mergeInto); err != nil {
 		fmt.Fprintf(os.Stderr, "error: %v\n", err)
 		os.Exit(1)
-=======
-	if *raw {
-		data, err := ioutil.ReadAll(os.Stdin)
-		if err != nil {
-			panic(err.Error())
-		}
-		ns, _, err := clientConfig.Namespace()
-		if err != nil {
-			panic(err.Error())
-		}
-		if ns == "" {
-			panic("Must provide the --namespace flag with --raw")
-		}
-		if *secretName == "" {
-			panic("Must provide the --name flag with --raw")
-		}
-		toEncrypt := make([]byte, base64.StdEncoding.DecodedLen(len(data)))
-		_, err = base64.StdEncoding.Decode(toEncrypt, data)
-		if err != nil {
-			panic(err.Error())
-		}
-		out, err := crypto.HybridEncrypt(rand.Reader, pubKey, toEncrypt, []byte(fmt.Sprintf("%s/%s", ns, *secretName)))
-		if err != nil {
-			panic(err.Error())
-		}
-		fmt.Fprint(os.Stdout, base64.StdEncoding.EncodeToString(out))
-		return
-	}
-
-	if err := seal(os.Stdin, os.Stdout, scheme.Codecs, pubKey); err != nil {
-		panic(err.Error())
->>>>>>> 3681bd74
 	}
 }